--- conflicted
+++ resolved
@@ -297,15 +297,11 @@
 @ex.config
 def cfg():
     env_name = 'InvertedPendulum-v2'  # noqa: F841
-<<<<<<< HEAD
-    max_time_s = 3600  # noqa: F841
+    max_time_s = 1800  # noqa: F841
     # synchronous coordination; forces it to alternate between trajectory
     # sampling, and policy optimisation, and discriminator optimisation (forces
     # td3_conf.num_workers to 0)
     sync_coord = False  # noqa: F841
-=======
-    max_time_s = 1800  # noqa: F841
->>>>>>> 9cd0a7d9
     # TensorFlow configurations
     tf_configs = {  # noqa: F841
         "discrim": {
