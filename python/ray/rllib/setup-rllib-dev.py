--- conflicted
+++ resolved
@@ -36,11 +36,6 @@
 
 
 if __name__ == "__main__":
-<<<<<<< HEAD
-    do_link("rllib")
-    do_link("tune")
-    do_link("autoscaler")
-=======
     parser = argparse.ArgumentParser(
         formatter_class=argparse.RawDescriptionHelpFormatter,
         description="Setup dev.")
@@ -52,7 +47,6 @@
     do_link("tune", force=args.yes)
     do_link("autoscaler", force=args.yes)
     do_link("scripts", force=args.yes)
->>>>>>> ff5e3384
     print("Created links.\n\nIf you run into issues initializing Ray, please "
           "ensure that your local repo and the installed Ray are in sync "
           "(pip install -U the latest wheels at "
