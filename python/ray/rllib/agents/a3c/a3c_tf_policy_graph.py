"""Note: Keep in sync with changes to VTracePolicyGraph."""

from __future__ import absolute_import
from __future__ import division
from __future__ import print_function

import tensorflow as tf
import gym

import ray
from ray.rllib.utils.error import UnsupportedSpaceException
from ray.rllib.utils.explained_variance import explained_variance
from ray.rllib.evaluation.policy_graph import PolicyGraph
from ray.rllib.evaluation.postprocessing import compute_advantages
from ray.rllib.evaluation.tf_policy_graph import TFPolicyGraph, \
    LearningRateSchedule
from ray.rllib.models.catalog import ModelCatalog
from ray.rllib.utils.annotations import override


class A3CLoss(object):
    def __init__(self,
                 action_dist,
                 actions,
                 advantages,
                 v_target,
                 vf,
                 vf_loss_coeff=0.5,
                 entropy_coeff=-0.01):
        log_prob = action_dist.logp(actions)

        # The "policy gradients" loss
        self.pi_loss = -tf.reduce_sum(log_prob * advantages)

        delta = vf - v_target
        self.vf_loss = 0.5 * tf.reduce_sum(tf.square(delta))
        self.entropy = tf.reduce_sum(action_dist.entropy())
        self.total_loss = (self.pi_loss + self.vf_loss * vf_loss_coeff +
                           self.entropy * entropy_coeff)


class A3CPolicyGraph(LearningRateSchedule, TFPolicyGraph):
    def __init__(self, observation_space, action_space, config):
        config = dict(ray.rllib.agents.a3c.a3c.DEFAULT_CONFIG, **config)
        self.config = config
        self.sess = tf.get_default_session()

        # Setup the policy
        self.observations = tf.placeholder(
            tf.float32, [None] + list(observation_space.shape))
        dist_class, logit_dim = ModelCatalog.get_action_dist(
            action_space, self.config["model"])
        prev_actions = ModelCatalog.get_action_placeholder(action_space)
        prev_rewards = tf.placeholder(tf.float32, [None], name="prev_reward")
        self.model = ModelCatalog.get_model({
            "obs": self.observations,
            "prev_actions": prev_actions,
            "prev_rewards": prev_rewards,
            "is_training": self._get_is_training_placeholder(),
        }, observation_space, logit_dim, self.config["model"])
        action_dist = dist_class(self.model.outputs)
        self.vf = self.model.value_function()
        self.var_list = tf.get_collection(tf.GraphKeys.TRAINABLE_VARIABLES,
                                          tf.get_variable_scope().name)

        # Setup the policy loss
        if isinstance(action_space, gym.spaces.Box):
            ac_size = action_space.shape[0]
            actions = tf.placeholder(tf.float32, [None, ac_size], name="ac")
        elif isinstance(action_space, gym.spaces.Discrete):
            actions = tf.placeholder(tf.int64, [None], name="ac")
        else:
            raise UnsupportedSpaceException(
                "Action space {} is not supported for A3C.".format(
                    action_space))
        advantages = tf.placeholder(tf.float32, [None], name="advantages")
        self.v_target = tf.placeholder(tf.float32, [None], name="v_target")
        self.loss = A3CLoss(action_dist, actions, advantages, self.v_target,
                            self.vf, self.config["vf_loss_coeff"],
                            self.config["entropy_coeff"])

        # Initialize TFPolicyGraph
        loss_in = [
            ("obs", self.observations),
            ("actions", actions),
            ("prev_actions", prev_actions),
            ("prev_rewards", prev_rewards),
            ("advantages", advantages),
            ("value_targets", self.v_target),
        ]
        LearningRateSchedule.__init__(self, self.config["lr"],
                                      self.config["lr_schedule"])
        TFPolicyGraph.__init__(
            self,
            observation_space,
            action_space,
            self.sess,
            obs_input=self.observations,
            action_sampler=action_dist.sample(),
<<<<<<< HEAD
            loss=self.model.loss() + self.loss.total_loss,
=======
            action_prob=action_dist.sampled_action_prob(),
            loss=self.loss.total_loss,
            model=self.model,
>>>>>>> ff5e3384
            loss_inputs=loss_in,
            state_inputs=self.model.state_in,
            state_outputs=self.model.state_out,
            prev_action_input=prev_actions,
            prev_reward_input=prev_rewards,
            seq_lens=self.model.seq_lens,
            max_seq_len=self.config["model"]["max_seq_len"])

        self.stats_fetches = {
            "stats": {
                "cur_lr": tf.cast(self.cur_lr, tf.float64),
                "policy_loss": self.loss.pi_loss,
                "policy_entropy": self.loss.entropy,
                "grad_gnorm": tf.global_norm(self._grads),
                "var_gnorm": tf.global_norm(self.var_list),
                "vf_loss": self.loss.vf_loss,
                "vf_explained_var": explained_variance(self.v_target, self.vf),
            },
        }

        self.sess.run(tf.global_variables_initializer())

    @override(PolicyGraph)
    def get_initial_state(self):
        return self.model.state_init

    @override(PolicyGraph)
    def postprocess_trajectory(self,
                               sample_batch,
                               other_agent_batches=None,
                               episode=None):
        completed = sample_batch["dones"][-1]
        if completed:
            last_r = 0.0
        else:
            next_state = []
            for i in range(len(self.model.state_in)):
                next_state.append([sample_batch["state_out_{}".format(i)][-1]])
            last_r = self._value(sample_batch["new_obs"][-1], *next_state)
        return compute_advantages(sample_batch, last_r, self.config["gamma"],
                                  self.config["lambda"])

    @override(TFPolicyGraph)
    def gradients(self, optimizer):
        grads = tf.gradients(self._loss, self.var_list)
        self.grads, _ = tf.clip_by_global_norm(grads, self.config["grad_clip"])
        clipped_grads = list(zip(self.grads, self.var_list))
        return clipped_grads

    @override(TFPolicyGraph)
    def extra_compute_grad_fetches(self):
        return self.stats_fetches

    @override(TFPolicyGraph)
    def extra_compute_action_fetches(self):
        return {"vf_preds": self.vf}

    def _value(self, ob, *args):
        feed_dict = {self.observations: [ob], self.model.seq_lens: [1]}
        assert len(args) == len(self.model.state_in), \
            (args, self.model.state_in)
        for k, v in zip(self.model.state_in, args):
            feed_dict[k] = v
        vf = self.sess.run(self.vf, feed_dict)
        return vf[0]<|MERGE_RESOLUTION|>--- conflicted
+++ resolved
@@ -97,13 +97,9 @@
             self.sess,
             obs_input=self.observations,
             action_sampler=action_dist.sample(),
-<<<<<<< HEAD
-            loss=self.model.loss() + self.loss.total_loss,
-=======
             action_prob=action_dist.sampled_action_prob(),
             loss=self.loss.total_loss,
             model=self.model,
->>>>>>> ff5e3384
             loss_inputs=loss_in,
             state_inputs=self.model.state_in,
             state_outputs=self.model.state_out,
